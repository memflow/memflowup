--- conflicted
+++ resolved
@@ -72,12 +72,8 @@
     limit: usize,
 ) -> Result<()> {
     // list versions of a specific plugin
-<<<<<<< HEAD
-    let plugins = memflow_registry_client::plugin_versions(None, plugin_name, None, limit).await?;
-=======
     let plugins =
         memflow_registry_client::plugin_versions(registry, plugin_name, None, limit).await?;
->>>>>>> 066ec472
     // TODO: dedup versions
 
     for plugin in plugins.iter() {
